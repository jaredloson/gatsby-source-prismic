*.log
node_modules
<<<<<<< HEAD
dist
=======
/*.js
>>>>>>> 772833e1
<|MERGE_RESOLUTION|>--- conflicted
+++ resolved
@@ -1,7 +1,4 @@
 *.log
 node_modules
-<<<<<<< HEAD
-dist
-=======
 /*.js
->>>>>>> 772833e1
+dist