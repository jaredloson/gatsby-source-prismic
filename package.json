--- conflicted
+++ resolved
@@ -1,24 +1,14 @@
 {
   "name": "gatsby-source-prismic",
-<<<<<<< HEAD
-  "version": "2.3.0-previews.9",
+  "version": "2.3.0-alpha.5",
   "description": "Gatsby source plugin for building websites using prismic.io as a data source",
-  "main": "index.js",
   "scripts": {
     "prepublish": "npm run build",
     "build": "babel src --ignore 'src/__tests__/**/*.js' --out-dir dist",
     "format": "prettier --trailing-comma all --no-semi --single-quote --write 'src/**/*.js'",
-=======
-  "version": "2.3.0-alpha.5",
-  "description": "Gatsby source plugin for building websites using prismic.io as a data source",
-  "scripts": {
-    "build": "babel src --ignore '**/__tests__' --out-dir '.'",
-    "build:watch": "npm run build -- -w",
-    "format": "prettier --write README.md 'src/**/*.js' 'gatsby-*.js'",
-    "prepublish": "npm run build",
->>>>>>> 772833e1
     "test": "jest",
-    "test:watch": "npm run test -- --watch"
+    "test:watch": "npm run test -- --watch",
+    "watch": "npm run build -- -w"
   },
   "homepage": "https://github.com/angeloashmore/gatsby-source-prismic",
   "repository": {
@@ -36,34 +26,6 @@
     "asyncro": "^3.0.0",
     "camelcase": "^5.2.0",
     "easygraphql-mock": "^0.1.11",
-<<<<<<< HEAD
-    "es-cookie": "^1.2.0",
-    "gatsby": "^2.3.25",
-    "gatsby-node-helpers": "^0.3.0",
-    "gatsby-source-filesystem": "^2.0.29",
-    "pascalcase": "^0.1.1",
-    "prismic-dom": "^2.1.0",
-    "prismic-javascript": "^1.1.5",
-    "qs": "^6.7.0",
-    "ramda": "^0.26.1",
-    "ramda-adjunct": "^2.9.0"
-  },
-  "devDependencies": {
-    "@babel/cli": "^7.0.0-beta.56",
-    "@babel/core": "^7.0.0-beta.56",
-    "@babel/preset-env": "^7.0.0-beta.56",
-    "babel-core": "^7.0.0-0",
-    "babel-jest": "^23.4.2",
-    "eslint": "^5.16.0",
-    "eslint-plugin-react": "^7.12.4",
-    "eslint-plugin-react-hooks": "^1.6.0",
-    "jest": "^23.4.2",
-    "prettier": "^1.5.3",
-    "react": "^16.8.5"
-  },
-  "peerDependencies": {
-    "react": ">=16.8.0"
-=======
     "gatsby": "^2.1.17",
     "gatsby-node-helpers": "^0.3.0",
     "gatsby-source-filesystem": "^2.0.22",
@@ -81,6 +43,5 @@
     "babel-jest": "^24.1.0",
     "jest": "^24.1.0",
     "prettier": "^1.16.4"
->>>>>>> 772833e1
   }
 }