{
  "name": "gatsby-source-prismic",
<<<<<<< HEAD
  "version": "2.3.0-alpha.6",
=======
  "version": "2.3.0-beta.0",
>>>>>>> 820a8c5d
  "description": "Gatsby source plugin for building websites using prismic.io as a data source",
  "main": "index.cjs.js",
  "module": "index.esm.js",
  "scripts": {
    "build": "NODE_ENV=production rollup -c",
    "build:watch": "npm run build -- --watch",
    "format": "prettier --write 'src/**/*.js' 'rollup.config.js' 'README.md'",
    "prebuild": "rimraf dist",
    "prepublish": "npm run build",
    "release": "standard-version",
    "test": "jest",
    "test:watch": "npm run test -- --watch"
  },
  "homepage": "https://github.com/angeloashmore/gatsby-source-prismic",
  "repository": {
    "type": "git",
    "url": "https://github.com/angeloashmore/gatsby-source-prismic.git"
  },
  "keywords": [
    "gatsby",
    "gatsby-plugin",
    "gatsby-source-plugin",
    "prismic"
  ],
  "author": "Angelo Ashmore <angelo.ashmore@walltowall.com>",
  "license": "MIT",
  "dependencies": {
    "asyncro": "^3.0.0",
    "easygraphql-mock": "^0.1.11",
    "es-cookie": "^1.2.0",
    "gatsby": "^2.1.17",
    "gatsby-node-helpers": "^0.3.0",
    "gatsby-source-filesystem": "^2.0.22",
    "lodash": "^4.17.11",
    "pascalcase": "^0.1.1",
    "prismic-dom": "^2.1.0",
    "prismic-javascript": "^1.1.5",
    "ramda": "^0.26.1",
    "traverse": "^0.6.6"
  },
  "devDependencies": {
    "@babel/core": "^7.3.3",
    "@babel/preset-env": "^7.3.1",
    "@commitlint/cli": "^7.6.0",
    "@commitlint/config-conventional": "^7.6.0",
    "babel-core": "^7.0.0-bridge.0",
    "babel-eslint": "^10.0.1",
    "babel-jest": "^24.1.0",
    "babel-plugin-lodash": "^3.3.4",
    "eslint": "^5.16.0",
    "eslint-plugin-react": "^7.12.4",
    "eslint-plugin-react-hooks": "^1.6.0",
    "husky": "^2.2.0",
    "jest": "^24.1.0",
    "prettier": "^1.16.4",
    "react": "^16.8.6",
    "react-hooks-testing-library": "^0.5.0",
    "react-test-renderer": "^16.8.6",
    "rollup": "^1.11.3",
    "rollup-plugin-babel": "^4.3.2",
    "standard-version": "^6.0.1"
  },
  "peerDependencies": {
    "gatsby": ">=2.3.0",
    "react": ">=16.8.0"
  }
}<|MERGE_RESOLUTION|>--- conflicted
+++ resolved
@@ -1,10 +1,6 @@
 {
   "name": "gatsby-source-prismic",
-<<<<<<< HEAD
-  "version": "2.3.0-alpha.6",
-=======
   "version": "2.3.0-beta.0",
->>>>>>> 820a8c5d
   "description": "Gatsby source plugin for building websites using prismic.io as a data source",
   "main": "index.cjs.js",
   "module": "index.esm.js",
